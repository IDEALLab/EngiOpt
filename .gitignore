# Byte-compiled / optimized / DLL files
__pycache__/
*.py[cod]
*$py.class

# C extensions
*.so

# Distribution / packaging
.Python
build/
develop-eggs/
dist/
downloads/
eggs/
.eggs/
lib/
lib64/
parts/
sdist/
var/
wheels/
share/python-wheels/
*.egg-info/
.installed.cfg
*.egg
MANIFEST

# PyInstaller
#  Usually these files are written by a python script from a template
#  before PyInstaller builds the exe, so as to inject date/other infos into it.
*.manifest
*.spec

# Installer logs
pip-log.txt
pip-delete-this-directory.txt

# Unit test / coverage reports
htmlcov/
.tox/
.nox/
.coverage
.coverage.*
.cache
nosetests.xml
coverage.xml
*.cover
*.py,cover
.hypothesis/
.pytest_cache/
cover/

# Translations
*.mo
*.pot

# Django stuff:
*.log
local_settings.py
db.sqlite3
db.sqlite3-journal

# Flask stuff:
instance/
.webassets-cache

# Scrapy stuff:
.scrapy

# Sphinx documentation
docs/_build/

# PyBuilder
.pybuilder/
target/

# Jupyter Notebook
.ipynb_checkpoints

# IPython
profile_default/
ipython_config.py

# pyenv
#   For a library or package, you might want to ignore these files since the code is
#   intended to run in multiple environments; otherwise, check them in:
# .python-version

# pipenv
#   According to pypa/pipenv#598, it is recommended to include Pipfile.lock in version control.
#   However, in case of collaboration, if having platform-specific dependencies or dependencies
#   having no cross-platform support, pipenv may install dependencies that don't work, or not
#   install all needed dependencies.
#Pipfile.lock

# poetry
#   Similar to Pipfile.lock, it is generally recommended to include poetry.lock in version control.
#   This is especially recommended for binary packages to ensure reproducibility, and is more
#   commonly ignored for libraries.
#   https://python-poetry.org/docs/basic-usage/#commit-your-poetrylock-file-to-version-control
#poetry.lock

# pdm
#   Similar to Pipfile.lock, it is generally recommended to include pdm.lock in version control.
#pdm.lock
#   pdm stores project-wide configurations in .pdm.toml, but it is recommended to not include it
#   in version control.
#   https://pdm.fming.dev/latest/usage/project/#working-with-version-control
.pdm.toml
.pdm-python
.pdm-build/

# PEP 582; used by e.g. github.com/David-OConnor/pyflow and github.com/pdm-project/pdm
__pypackages__/

# Celery stuff
celerybeat-schedule
celerybeat.pid

# SageMath parsed files
*.sage.py

# Environments
.env
.venv
env/
venv/
ENV/
env.bak/
venv.bak/

# Spyder project settings
.spyderproject
.spyproject

# Rope project settings
.ropeproject

# mkdocs documentation
/site

# mypy
.mypy_cache/
.dmypy.json
dmypy.json

# Pyre type checker
.pyre/

# pytype static type analyzer
.pytype/

# Cython debug symbols
cython_debug/

<<<<<<< HEAD
# PyCharm
#  JetBrains specific template is maintained in a separate JetBrains.gitignore that can
#  be found at https://github.com/github/gitignore/blob/main/Global/JetBrains.gitignore
#  and can be added to the global gitignore or merged into this file.  For a more nuclear
#  option (not recommended) you can uncomment the following to ignore the entire idea folder.
#.idea/
wandb/*
images/*
=======
# Editors
.idea/
.vscode/
>>>>>>> 91a05ff1
<|MERGE_RESOLUTION|>--- conflicted
+++ resolved
@@ -154,17 +154,8 @@
 # Cython debug symbols
 cython_debug/
 
-<<<<<<< HEAD
-# PyCharm
-#  JetBrains specific template is maintained in a separate JetBrains.gitignore that can
-#  be found at https://github.com/github/gitignore/blob/main/Global/JetBrains.gitignore
-#  and can be added to the global gitignore or merged into this file.  For a more nuclear
-#  option (not recommended) you can uncomment the following to ignore the entire idea folder.
-#.idea/
 wandb/*
 images/*
-=======
 # Editors
 .idea/
-.vscode/
->>>>>>> 91a05ff1
+.vscode/