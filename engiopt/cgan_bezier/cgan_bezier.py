"""A pytorch implementation of the Bezier GAN from https://github.com/IDEALLab/bezier-gan .

See https://arxiv.org/abs/1808.08871 for more details on this algorithm.
Conditional bezier GAN based on https://github.com/IDEALLab/CEBGAN_JMD_2021 , http://dx.doi.org/10.1115/1.4052846.
"""

from __future__ import annotations

from dataclasses import dataclass
import os
import random
import time
from typing import TYPE_CHECKING

from engibench.utils.all_problems import BUILTIN_PROBLEMS
import matplotlib.pyplot as plt
import numpy as np
import torch as th
from torch import nn
import torch.nn.functional as f
import tyro

import wandb

if TYPE_CHECKING:
    from collections.abc import Callable

_EPS = 1e-7


@dataclass
class Args:
    """Command-line arguments."""

    problem_id: str = "airfoil"
    """Problem identifier."""
    algo: str = os.path.basename(__file__)[: -len(".py")]
    """The name of this algorithm."""

    # Tracking
    track: bool = True
    """Track the experiment with wandb."""
    wandb_project: str = "engiopt"
    """Wandb project name."""
    wandb_entity: str | None = None
    """Wandb entity name."""
    seed: int = 6
    """Random seed."""
    save_model: bool = True
    """Saves the model to disk."""

    # Algorithm specific
    n_epochs: int = 5000
    """number of epochs of training"""
    batch_size: int = 32
    """size of the batches"""
    lr_gen: float = 0.00005
    """learning rate for the generator"""
    lr_disc: float = 0.0002
    """learning rate for the discriminator"""
    b1: float = 0.5
    """decay of first order momentum of gradient"""
    b2: float = 0.999
    """decay of first order momentum of gradient"""
    n_cpu: int = 8
    """number of cpu threads to use during batch generation"""
    latent_dim: int = 4
    """dimensionality of the latent space"""
    sample_interval: int = 400
    """interval between image samples"""
    noise_dim: int = 10
    """latent code dimension for the Bezier GAN generator"""
    bezier_control_pts: int = 32
    """number of control points for the Bezier curve"""


class MLP(nn.Module):
    def __init__(
        self,
        in_features: int,
        out_features: int,
        layer_width: tuple[int, ...],
        activation_block: Callable = nn.LeakyReLU,
        alpha: float = 0.2,
    ):
        super().__init__()
        self.in_features = in_features
        self.out_features = out_features
        self.model = self._build_model(layer_width, activation_block, alpha)

    def _build_model(
        self,
        layer_width: tuple[int, ...],
        activation_block: Callable,
        alpha: float,
    ) -> nn.Sequential:
        layers: list[nn.Module] = []
        in_sizes = (self.in_features, *layer_width)
        out_sizes = (*layer_width, self.out_features)
        for idx, (in_f, out_f) in enumerate(zip(in_sizes, out_sizes)):
            layers.append(nn.Linear(in_f, out_f))
            if idx < len(layer_width):  # Hidden layers, not the final one
                layers.append(nn.BatchNorm1d(out_f))
                layers.append(activation_block(alpha))
        return nn.Sequential(*layers)

    def forward(self, x: th.Tensor) -> th.Tensor:
        """Forward pass for the MLP."""
        return self.model(x)


class Deconv1DCombo(nn.Module):
    def __init__(  # noqa: PLR0913
        self,
        in_channels: int,
        out_channels: int,
        kernel_size: int,
        stride: int = 1,
        padding: int = 0,
        alpha: float = 0.2,
    ):
        super().__init__()
        self.seq = nn.Sequential(
            nn.ConvTranspose1d(in_channels, out_channels, kernel_size, stride, padding),
            nn.BatchNorm1d(out_channels),
            nn.LeakyReLU(alpha),
        )

    def forward(self, x: th.Tensor) -> th.Tensor:
        """Forward pass for Deconv1DCombo."""
        return self.seq(x)


class CPWGenerator(nn.Module):
    def __init__(
        self,
        in_features: int,
        n_control_points: int,
        dense_layers: tuple[int, ...] = (1024,),
        deconv_channels: tuple[int, ...] = (96 * 8, 96 * 4, 96 * 2, 96),
    ):
        super().__init__()
        self.in_features = in_features
        self.n_control_points = n_control_points

        self.in_chnl, self.in_width = self._calculate_parameters(n_control_points, deconv_channels)
        self.dense = MLP(in_features, self.in_chnl * self.in_width, dense_layers)
        self.deconv = self._build_deconv(deconv_channels)
        self.cp_gen = nn.Sequential(nn.Conv1d(deconv_channels[-1], 2, 1), nn.Tanh())
        self.w_gen = nn.Sequential(nn.Conv1d(deconv_channels[-1], 1, 1), nn.Sigmoid())

    def _calculate_parameters(self, n_control_points: int, channels: tuple[int, ...]) -> tuple[int, int]:
        n_l = len(channels) - 1
        in_chnl = channels[0]
        in_width = n_control_points // (2**n_l)
        assert in_width >= 4, (  # noqa: PLR2004
            f"Too many deconvolutional layers ({n_l}) for the {self.n_control_points} control points."
        )
        return in_chnl, in_width

    def _build_deconv(self, channels: tuple[int, ...]) -> nn.Sequential:
        deconv_blocks = []
        for in_ch, out_ch in zip(channels[:-1], channels[1:]):
            block = Deconv1DCombo(in_ch, out_ch, kernel_size=4, stride=2, padding=1)
            deconv_blocks.append(block)
        return nn.Sequential(*deconv_blocks)

    def forward(self, z: th.Tensor) -> tuple[th.Tensor, th.Tensor]:
        """Forward pass for the CPWGenerator."""
        x = self.dense(z).view(-1, self.in_chnl, self.in_width)  # [N, in_chnl, in_width]
        x = self.deconv(x)  # [N, out_chnl, width_out]
        cp = self.cp_gen(x)  # [N, 2, n_control_points]
        w = self.w_gen(x)  # [N, 1, n_control_points]
        return cp, w


class BezierLayer(nn.Module):
    def __init__(self, in_features: int, n_control_points: int, n_data_points: int, eps: float = 1e-7):
        super().__init__()
        self.in_features = in_features
        self.n_control_points = n_control_points
        self.n_data_points = n_data_points
        self.eps = eps

        self.generate_intervals = nn.Sequential(
            nn.Linear(in_features, n_data_points - 1),
            nn.Softmax(dim=1),
            nn.ConstantPad1d((1, 0), 0),  # leading zero
        )

    def forward(
        self,
        features: th.Tensor,
        control_points: th.Tensor,
        weights: th.Tensor,
    ) -> tuple[th.Tensor, th.Tensor, th.Tensor]:
        """Forward pass for the Bezier layer."""
        cp, w = self._check_consistency(control_points, weights)
        bs, pv, intvls = self._generate_bernstein_polynomial(features)
        dp = (cp * w) @ bs / (w @ bs)  # [N, 2, n_data_points]
        return dp, pv, intvls

    def _check_consistency(self, control_points: th.Tensor, weights: th.Tensor) -> tuple[th.Tensor, th.Tensor]:
        assert control_points.shape[-1] == self.n_control_points
        assert weights.shape[-1] == self.n_control_points
        return control_points, weights

    def _generate_bernstein_polynomial(self, features: th.Tensor) -> tuple[th.Tensor, th.Tensor, th.Tensor]:
        intvls = self.generate_intervals(features)  # [N, n_data_points]
        pv = th.cumsum(intvls, dim=-1).clamp(0, 1).unsqueeze(1)  # [N, 1, n_data_points]

        pw1 = th.arange(0.0, self.n_control_points, device=features.device).view(1, -1, 1)
        pw2 = th.flip(pw1, (1,))
        lbs = (
            pw1 * th.log(pv + self.eps)
            + pw2 * th.log(1 - pv + self.eps)
            + th.lgamma(th.tensor(self.n_control_points, device=features.device) + self.eps).view(1, -1, 1)
            - th.lgamma(pw1 + 1 + self.eps)
            - th.lgamma(pw2 + 1 + self.eps)
        )
        bs = th.exp(lbs)  # [N, n_control_points, n_data_points]
        return bs, pv, intvls


class Generator(nn.Module):
    """Bezier GAN generator.

    this combines c (latent code) + z (noise) and passes them through:
    1) MLP => (features) => intervals
    2) CPW => control points + weights
    3) Bezier => final design
    """

    def __init__(  # noqa: PLR0913
        self,
        latent_dim: int,
        noise_dim: int,
        num_conds: int,
        n_control_points: int,
        n_data_points: int,
        conds_normalizer: Normalizer,
        design_scalars_normalizer: Normalizer,
        eps: float = 1e-7,
        m_features: int = 256,
        feature_gen_layers: tuple[int, ...] = (1024,),
        dense_layers: tuple[int, ...] = (1024,),
        deconv_channels: tuple[int, ...] = (768, 384, 192, 96),
        scalar_features: int = 1,
        scalar_layers: tuple[int, ...] = (128, 128, 128, 128),
    ):
        super().__init__()
        self.latent_dim = latent_dim
        self.noise_dim = noise_dim
        self.conds_normalizer = conds_normalizer
        self.design_scalars_normalizer = design_scalars_normalizer

        # total input dimension for the MLP
        total_in = latent_dim + noise_dim + num_conds
        self.feature_generator = MLP(total_in, m_features, feature_gen_layers)
        self.scalar_generator = MLP(m_features, scalar_features, scalar_layers)
        self.cpw_generator = CPWGenerator(total_in, n_control_points, dense_layers, deconv_channels)
        self.bezier_layer = BezierLayer(m_features, n_control_points, n_data_points, eps)

    def forward(
        self, c: th.Tensor, z: th.Tensor, conds: th.Tensor
    ) -> tuple[th.Tensor, th.Tensor, th.Tensor, th.Tensor, th.Tensor, th.Tensor]:
        """Forward pass for the generator.

        :param c: [N, latent_dim]  (sampled from uniform in [bounds[0], bounds[1]])
        :param z: [N, noise_dim]   (sampled from normal(0, 0.5))
        :param conds: [N, num_conds] (design conditions)
        :return: (dp, cp, w, ub, db) => (data points, control points, )
        """
        # Normalize the conditions
        conds = self.conds_normalizer.normalize(conds)
        # 1) Combine c + z
        combined = th.cat([c, z, conds], dim=1)  # shape [N, latent_dim+noise_dim]
        # 2) MLP => features
        features = self.feature_generator(combined)
        # 3) control points + weights
        cp, w = self.cpw_generator(combined)
        # 4) produce final design
        dp, ub, db = self.bezier_layer(features, cp, w)

        # 2.1) features => scalar outputs
        sf = th.sigmoid(self.scalar_generator(features))
        sf = self.design_scalars_normalizer.denormalize(sf)
        return dp, cp, w, ub, db, sf


class Discriminator(nn.Module):
    """Bezier GAN discriminator."""

    def __init__(  # noqa: PLR0913
        self,
        latent_dim: int,
        design_scalars: int,
        num_conds: int,
        design_shape: tuple,
        conds_normalizer: Normalizer,
        design_scalars_normalizer: Normalizer,
        dropout: float = 0.4,
        momentum: float = 0.9,
    ):
        super().__init__()
        self.latent_dim = latent_dim
        self.conds_normalizer = conds_normalizer
        self.design_scalars_normalizer = design_scalars_normalizer
        # First conv: kernel_size=(2,4), stride=(1,2).
        # This will reduce height from 2 -> 1 (because kernel=2, stride=1)
        # and width from 192 -> ~ (192/2)=96 (depending on padding).
        self.conv1 = nn.Sequential(
            nn.Conv2d(in_channels=1, out_channels=64, kernel_size=(2, 4), stride=(1, 2), padding=(0, 1)),
            nn.BatchNorm2d(64, momentum=momentum),
            nn.LeakyReLU(0.2, inplace=True),
            nn.Dropout2d(dropout),
        )

        # Second conv: kernel_size=(1,4), since now height=1, width~=96
        # stride=(1,2) again, so width will shrink further.
        self.conv2 = nn.Sequential(
            nn.Conv2d(64, 128, kernel_size=(1, 4), stride=(1, 2), padding=(0, 1)),
            nn.BatchNorm2d(128, momentum=momentum),
            nn.LeakyReLU(0.2, inplace=True),
            nn.Dropout2d(dropout),
        )

        # Flatten and a small MLP head for D and Q:
        # Use a dummy pass to measure the conv output shape:
        test_in = th.zeros(1, 1, design_shape[0], design_shape[1])
        out = self.conv1(test_in)
        out = self.conv2(out)
        flat_dim = out.numel()

        self.post_conv_fc = nn.Sequential(
            nn.Linear(flat_dim + design_scalars + num_conds, 256),
            nn.BatchNorm1d(256, momentum=momentum),
            nn.LeakyReLU(0.2, inplace=True),
        )

        # d-head
        self.d_out = nn.Linear(256, 1)
        # q-head
        self.q_fc = nn.Sequential(
            nn.Linear(256, 128),
            nn.BatchNorm1d(128, momentum=momentum),
            nn.LeakyReLU(0.2, inplace=True),
        )
        self.q_mean = nn.Linear(128, latent_dim)
        self.q_logstd = nn.Linear(128, latent_dim)

    def forward(self, x: th.Tensor, conds: th.Tensor, design_scalars: th.Tensor) -> tuple[th.Tensor, th.Tensor]:
        """Forward pass for the discriminator."""
        # x is [batch_size, 2, 192] => shape => [N, 1, 2, 192]
        x = x.unsqueeze(1)

        out = self.conv1(x)
        out = self.conv2(out)

        out = out.view(out.size(0), -1)
        conds = self.conds_normalizer.normalize(conds)
        design_scalars = self.design_scalars_normalizer.normalize(design_scalars)
        out = th.cat((out, conds, design_scalars), dim=1)
        out = self.post_conv_fc(out)

        d = self.d_out(out)

        q_int = self.q_fc(out)
        q_mean = self.q_mean(q_int)
        q_logstd = self.q_logstd(q_int)
        q_logstd = th.clamp(q_logstd, min=-16)

        # q shape [N, 2, latent_dim]
        q = th.stack([q_mean, q_logstd], dim=1)
        return d, q


def bce_with_logits(pred: th.Tensor, target: th.Tensor) -> th.Tensor:
    """Replicates tensorflow sigmoid_cross_entropy_with_logits."""
    return f.binary_cross_entropy_with_logits(pred, target, reduction="mean")


def compute_r_loss(cp: th.Tensor, w: th.Tensor) -> th.Tensor:
    """Computes regularization loss."""
    r_w_loss = w[:, :, 1:-1].mean()

    cp_diff = cp[:, :, 1:] - cp[:, :, :-1]
    cp_dist = cp_diff.norm(dim=1)
    r_cp_loss = cp_dist.mean()

    ends = cp[:, :, 0] - cp[:, :, -1]
    end_norm = ends.norm(dim=1)
    penal = th.clamp(-10 * ends[:, 1], min=0.0)
    r_ends_loss = end_norm + penal
    r_ends_loss_mean = r_ends_loss.mean()

    return r_w_loss + r_cp_loss + r_ends_loss_mean


def compute_q_loss(q_mean: th.Tensor, q_logstd: th.Tensor, q_target: th.Tensor) -> th.Tensor:
    """Computes latent code inference loss."""
    epsilon = (q_target - q_mean) / (q_logstd.exp() + _EPS)
    q_loss_elem = q_logstd + 0.5 * (epsilon**2)
    return q_loss_elem.mean()


class Normalizer:
    """Normalizes or denormalizes the input tensor."""

    def __init__(self, min_val: th.Tensor, max_val: th.Tensor, eps: float = 1e-7):
        self.eps = eps
        self.min_val = min_val
        self.max_val = max_val

    def normalize(self, x: th.Tensor) -> th.Tensor:
        """Normalizes the input tensor."""
        return (x - self.min_val) / (self.max_val - self.min_val + self.eps)

    def denormalize(self, x: th.Tensor) -> th.Tensor:
        """Denormalizes the input tensor."""
        return x * (self.max_val - self.min_val + self.eps) + self.min_val


if __name__ == "__main__":
    args = tyro.cli(Args)
    th.autograd.set_detect_anomaly(True)

    # Setup
    problem = BUILTIN_PROBLEMS[args.problem_id]()
    problem.reset(seed=args.seed)

    run_name = f"{args.problem_id}__{args.algo}__{args.seed}__{int(time.time())}"
    if args.track:
        wandb.init(
            project=args.wandb_project,
            entity=args.wandb_entity,
            config=vars(args),
            save_code=True,
            name=run_name,
        )

    th.manual_seed(args.seed)
    rng = np.random.default_rng(args.seed)
    random.seed(args.seed)
    th.backends.cudnn.deterministic = True

    os.makedirs("images", exist_ok=True)

    device = th.device("cuda" if th.cuda.is_available() else "cpu")

    bezier_control_pts = args.bezier_control_pts
    n_data_points = problem.design_space["coords"].shape[1]  # for airfoil, 192

    # The Discriminator uses shape [N, 2, #points].
    problem_dataset = problem.dataset.with_format("torch")["train"]
    design_scalar_keys = list(problem_dataset["optimal_design"][0].keys())
    design_scalar_keys.remove("coords")
    coords_set = [problem_dataset[i]["optimal_design"]["coords"][:] for i in range(len(problem_dataset))]
    design_scalars = [example["optimal_design"][key] for example in problem_dataset for key in design_scalar_keys]
    training_ds = th.utils.data.TensorDataset(
        th.stack(coords_set),
        th.stack(design_scalars).unsqueeze(1),
<<<<<<< HEAD
        *[problem_dataset[key] for key in problem.conditions_keys],
=======
        *[problem_dataset[key][:] for key, _ in problem.conditions],
>>>>>>> 15eecb08
    )

    cond_tensors = th.stack(training_ds.tensors[2:])
    conds_min = cond_tensors.amin(dim=tuple(range(1, cond_tensors.ndim))).to(device)
    conds_max = cond_tensors.amax(dim=tuple(range(1, cond_tensors.ndim))).to(device)
    design_scalars_min = training_ds.tensors[1].amin(dim=0).to(device)
    design_scalars_max = training_ds.tensors[1].amax(dim=0).to(device)

    conds_normalizer = Normalizer(conds_min, conds_max)
    design_scalars_normalizer = Normalizer(design_scalars_min, design_scalars_max)

    dataloader = th.utils.data.DataLoader(
        training_ds,
        batch_size=args.batch_size,
        shuffle=True,
    )

    discriminator = Discriminator(
        latent_dim=args.latent_dim,
        design_scalars=len(design_scalar_keys),
        num_conds=len(problem.conditions_keys),
        design_shape=problem.design_space["coords"].shape,
        conds_normalizer=conds_normalizer,
        design_scalars_normalizer=design_scalars_normalizer,
    ).to(device)

    generator = Generator(
        latent_dim=args.latent_dim,
        noise_dim=args.noise_dim,
        num_conds=len(problem.conditions_keys),
        n_control_points=bezier_control_pts,
        n_data_points=n_data_points,
        conds_normalizer=conds_normalizer,
        design_scalars_normalizer=design_scalars_normalizer,
        eps=_EPS,
        scalar_features=1,
    ).to(device)

    # Two separate Adam optimizers
    d_optimizer = th.optim.Adam(discriminator.parameters(), lr=args.lr_disc, betas=(args.b1, args.b2), eps=_EPS)
    g_optimizer = th.optim.Adam(generator.parameters(), lr=args.lr_gen, betas=(args.b1, args.b2), eps=_EPS)

    # Bounds for c
    bounds = (0.0, 1.0)

    @th.no_grad()
    def sample_designs(n_designs: int) -> tuple[th.Tensor, th.Tensor, th.Tensor]:
        """Samples n_designs from the generator."""
        # Sample noise
        c = (bounds[1] - bounds[0]) * th.rand(n_designs, args.latent_dim, device=device) + bounds[0]
        z = 0.5 * th.randn(n_designs, args.noise_dim, device=device)
        steps = th.linspace(0, 1, n_designs, device=device).view(n_designs, 1, 1)
        conds = conds_min + steps * (conds_max - conds_min)
        dp, _, _, _, _, sf = generator(c, z, conds.squeeze(1))
        return conds, dp, sf

    for epoch in range(args.n_epochs):
        for i, real_designs_cpu in enumerate(dataloader):
            real_designs = real_designs_cpu[0].to(device)
            real_alpha = real_designs_cpu[1].to(device)
            real_conds = th.stack(real_designs_cpu[2:]).T.to(device)

            # ===== Step 1: D train real =====
            d_optimizer.zero_grad()
            logits_real, _ = discriminator(real_designs, real_conds, real_alpha)
            d_loss_real = bce_with_logits(logits_real, th.ones_like(logits_real, device=device))
            d_loss_real.backward()

            d_optimizer.step()

            # ===== Step 2: D train fake + Q =====
            c = (bounds[1] - bounds[0]) * th.rand(real_conds.shape[0], args.latent_dim, device=device) + bounds[0]
            z = 0.5 * th.randn(real_conds.shape[0], args.noise_dim, device=device)
            d_optimizer.zero_grad()

            x_fake, cp, w, ub, db, sf = generator(c, z, real_conds)
            logits_fake, q_out = discriminator(x_fake, real_conds, sf)

            d_loss_fake = bce_with_logits(logits_fake, th.zeros_like(logits_fake, device=device))

            q_mean = q_out[:, 0, :]
            q_logstd = q_out[:, 1, :]
            q_loss = compute_q_loss(q_mean, q_logstd, q_target=c)
            d_loss = d_loss_fake + q_loss
            d_loss.backward()
            d_optimizer.step()

            # ===== Step 3: G train (g_loss + 10*r_loss + q_loss) =====
            c2 = (bounds[1] - bounds[0]) * th.rand(real_conds.shape[0], args.latent_dim, device=device) + bounds[0]
            z2 = 0.5 * th.randn(real_conds.shape[0], args.noise_dim, device=device)
            x_fake2, cp2, w2, ub2, _, sf2 = generator(c2, z2, real_conds)

            logits_fake2, q_out2 = discriminator(x_fake2, real_conds, sf2)
            g_loss_base = bce_with_logits(logits_fake2, th.ones_like(logits_fake2, device=device))
            r_loss = compute_r_loss(cp2, w2)

            q_mean2 = q_out2[:, 0, :]
            q_logstd2 = q_out2[:, 1, :]
            q_loss2 = compute_q_loss(q_mean2, q_logstd2, q_target=c2)
            total_g_loss = g_loss_base + 10 * r_loss + q_loss2
            g_optimizer.zero_grad()
            total_g_loss.backward()
            g_optimizer.step()

            # ----- Logging / printing -----
            batches_done = epoch * len(dataloader) + i
            if args.track:
                wandb.log(
                    {
                        "d_loss": d_loss.item(),
                        "g_loss": g_loss_base.item(),
                        "epoch": epoch,
                        "batch": batches_done,
                    }
                )

            # Save images periodically
            if batches_done % args.sample_interval == 0:
                print(
                    f"[Epoch {epoch}/{args.n_epochs}] "
                    f"[Batch {i}/{len(dataloader)}] "
                    f"[d_loss_fake: {d_loss_fake.item():.6f}] "
                    f"[d_loss_real: {d_loss_real.item():.6f}] "
                    f"[q_loss: {q_loss.item():.6f}] "
                    f"[r_loss: {r_loss.item():.6f}] "
                    f"[q_loss2: {q_loss2.item():.6f}] "
                    f"[g_loss_base: {g_loss_base.item():.6f}]"
                )

                conds, dp, sf = sample_designs(25)
                do = th.cat((sf, conds.squeeze(1)), dim=1).cpu().numpy()
                fig, axes = plt.subplots(5, 5, figsize=(20, 20), dpi=300)
                axes = axes.flatten()
                for j in range(25):
                    do1 = do[j]
                    coords = dp[j].cpu().numpy()  # [2, #points]
                    design = {"coords": coords, "angle_of_attack": do1[0]}
                    fig, ax = problem.render(design)
                    ax.figure.canvas.draw()
                    img = np.array(fig.canvas.renderer.buffer_rgba())
                    axes[j].imshow(img)
                    title = [(problem.conditions_keys[i - 1], f"{do1[i]:.2f}") for i in range(1, len(do1))]
                    title_string = "\n ".join(f"{condition}: {value}" for condition, value in title)
                    axes[j].title.set_text(title_string)  # Set title
                    axes[j].set_xticks([])
                    axes[j].set_yticks([])
                plt.tight_layout()
                img_fname = f"images/{batches_done}.png"
                plt.savefig(img_fname)
                plt.close()

                if args.track:
                    wandb.log({"designs": wandb.Image(img_fname)})

            # --------------
            #  Save models
            # --------------
            if args.save_model and epoch == args.n_epochs - 1 and i == len(dataloader) - 1:
                ckpt_gen = {
                    "epoch": epoch,
                    "batches_done": batches_done,
                    "generator": generator.state_dict(),
                    "optimizer_generator": g_optimizer.state_dict(),
                    "loss": g_loss_base.item(),
                }
                ckpt_disc = {
                    "epoch": epoch,
                    "batches_done": batches_done,
                    "discriminator": discriminator.state_dict(),
                    "optimizer_discriminator": d_optimizer.state_dict(),
                    "loss": d_loss.item(),
                }

                th.save(ckpt_gen, "bezier_generator.pth")
                th.save(ckpt_disc, "bezier_discriminator.pth")
                if args.track:
                    artifact_gen = wandb.Artifact(f"{args.problem_id}_{args.algo}_generator", type="model")
                    artifact_gen.add_file("bezier_generator.pth")
                    artifact_disc = wandb.Artifact(f"{args.problem_id}_{args.algo}_discriminator", type="model")
                    artifact_disc.add_file("bezier_discriminator.pth")

                    wandb.log_artifact(artifact_gen, aliases=[f"seed_{args.seed}"])
                    wandb.log_artifact(artifact_disc, aliases=[f"seed_{args.seed}"])

    if args.track:
        wandb.finish()<|MERGE_RESOLUTION|>--- conflicted
+++ resolved
@@ -460,11 +460,7 @@
     training_ds = th.utils.data.TensorDataset(
         th.stack(coords_set),
         th.stack(design_scalars).unsqueeze(1),
-<<<<<<< HEAD
-        *[problem_dataset[key] for key in problem.conditions_keys],
-=======
-        *[problem_dataset[key][:] for key, _ in problem.conditions],
->>>>>>> 15eecb08
+        *[problem_dataset[key][:] for key in problem.conditions_keys],
     )
 
     cond_tensors = th.stack(training_ds.tensors[2:])
