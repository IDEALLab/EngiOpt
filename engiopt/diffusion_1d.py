--- conflicted
+++ resolved
@@ -126,11 +126,8 @@
     for epoch in tqdm.trange(args.n_epochs):
         for i, data in enumerate(dataloader):
             # THIS IS PROBLEM DEPENDENT
-<<<<<<< HEAD
-            designs = data[0]
-=======
+
             designs = data["optimal_design"]
->>>>>>> 91a05ff1
             designs_flat = designs.view(designs.size(0), 1, -1)  # flattens designs to a batch of 1D tensors with 1 channel
 
             # Learning
