"""Evaluation for the CGAN 2D."""

from __future__ import annotations

import dataclasses
import os

from engibench.utils.all_problems import BUILTIN_PROBLEMS
import numpy as np
import torch as th
import tyro

from engiopt import metrics
<<<<<<< HEAD
from engiopt.cgan_2d import Generator
=======
from engiopt.cgan_2d.cgan_2d import Generator
from engiopt.dataset_sample_conditions import sample_conditions
>>>>>>> 1cce6409
import wandb


@dataclasses.dataclass
class Args:
    """Command-line arguments."""

    problem_id: str = "beams2d"
    """Problem identifier."""
    seed: int = 1
    """Random seed."""
    wandb_project: str = "engiopt"
    """Wandb project name."""
    wandb_entity: str | None = None
    """Wandb entity name."""
    n_samples: int = 5
    """Number of generated samples."""
    sigma: float = 10
    """Kernel bandwidth for mmd and dpp"""


if __name__ == "__main__":
    args = tyro.cli(Args)
    problem = BUILTIN_PROBLEMS[args.problem_id]()
    problem.reset(seed=args.seed)

    # Seeding
    th.manual_seed(args.seed)
    np.random.seed(args.seed)
    th.backends.cudnn.deterministic = True

    if th.backends.mps.is_available():
        device = th.device("mps")
    elif th.cuda.is_available():
        device = th.device("cuda")
    else:
        device = th.device("cpu")

    ### Set up testing conditions ###
    conditions_tensor, sampled_conditions, sampled_designs_np, selected_indices = sample_conditions(
        problem=problem, n_samples=args.n_samples, device=device, seed=args.seed
    )

    ### Set Up Generator ###

    # Restores the pytorch model from wandb
    if args.wandb_entity is not None:
        artifact_path = f"{args.wandb_entity}/{args.wandb_project}/{args.problem_id}_cgan_2d_generator:seed_{args.seed}"
    else:
        artifact_path = f"{args.wandb_project}/{args.problem_id}_cgan_2d_generator:seed_{args.seed}"

    api = wandb.Api()
    artifact = api.artifact(artifact_path, type="model")

    class RunRetrievalError(ValueError):
        def __init__(self):
            super().__init__("Failed to retrieve the run")

    run = artifact.logged_by()
    if run is None or not hasattr(run, "config"):
        raise RunRetrievalError()

    artifact_dir = artifact.download()

    ckpt_path = os.path.join(artifact_dir, "generator.pth")
    ckpt = th.load(ckpt_path)
    model = Generator(
        latent_dim=run.config["latent_dim"], n_conds=len(problem.conditions), design_shape=problem.design_space.shape
    )
    model.load_state_dict(ckpt["generator"])
    model.eval()  # Set to evaluation mode
    model.to(device)

    # Sample noise as generator input
    z = th.randn((args.n_samples, run.config["latent_dim"]), device=device, dtype=th.float)

    # Generate a batch of designs
    gen_designs = model(z, conditions_tensor)
    gen_designs_np = gen_designs.detach().cpu().numpy()

    # Clip to boundaries for running THIS IS PROBLEM DEPENDENT
    gen_designs_np = np.clip(gen_designs_np, 1e-3, 1)

    # Compute metrics
    metrics = metrics.metrics(problem, gen_designs_np, sampled_designs_np, sampled_conditions, sigma=args.sigma)

    print(metrics)<|MERGE_RESOLUTION|>--- conflicted
+++ resolved
@@ -11,12 +11,8 @@
 import tyro
 
 from engiopt import metrics
-<<<<<<< HEAD
-from engiopt.cgan_2d import Generator
-=======
 from engiopt.cgan_2d.cgan_2d import Generator
 from engiopt.dataset_sample_conditions import sample_conditions
->>>>>>> 1cce6409
 import wandb
 
 
